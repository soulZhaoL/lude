--- conflicted
+++ resolved
@@ -2,33 +2,9 @@
   "$schema": "https://json.schemastore.org/claude-code-settings.json",
   "permissions": {
     "allow": [
-<<<<<<< HEAD
       "Bash(source:*)",
       "Bash(conda activate:*)",
       "Bash(python test:*)"
-=======
-      "Bash(timeout 30s python:*)",
-      "Bash(source:*)",
-      "Bash(conda activate:*)",
-      "Bash(python:*)",
-      "Bash(timeout:*)",
-      "Bash(./run_optimizer.sh:*)",
-      "Bash(git stash push:*)",
-      "WebFetch(domain:tech.preferred.jp)",
-      "Bash(rm test_enhanced_second_stage.py)",
-      "Bash(mkdir -p /Users/zhaolei/My/python/lude/src/lude/optimization/strategies/multistage)",
-      "Bash(git checkout -- /Users/zhaolei/My/python/lude/src/lude/optimization/strategies/multistage.py)",
-      "Bash(cp /Users/zhaolei/My/python/lude/src/lude/optimization/strategies/multistage.py /Users/zhaolei/My/python/lude/src/lude/optimization/strategies/multistage.py.backup)",
-      "Bash(sed -i '' '42,320d' /Users/zhaolei/My/python/lude/src/lude/optimization/strategies/multistage.py)",
-      "Bash(mv /Users/zhaolei/My/python/lude/src/lude/optimization/strategies/multistage.py /Users/zhaolei/My/python/lude/src/lude/optimization/strategies/multistage/coordinator.py)",
-      "Bash(rm /Users/zhaolei/My/python/lude/src/lude/optimization/strategies/multistage.py)",
-      "Bash(rm test_enhanced_weight_strategy.py)",
-      "mcp__promptx__promptx_init",
-      "mcp__promptx__promptx_welcome",
-      "mcp__promptx__promptx_action",
-      "mcp__cunzhi__zhi",
-      "Bash(pip show:*)"
->>>>>>> 2499b796
     ],
     "deny": []
   },
