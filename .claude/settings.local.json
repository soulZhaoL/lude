--- conflicted
+++ resolved
@@ -4,7 +4,6 @@
     "allow": [
       "Bash(source:*)",
       "Bash(conda activate:*)",
-<<<<<<< HEAD
       "Bash(python:*)",
       "Bash(timeout:*)",
       "Bash(./run_optimizer.sh:*)",
@@ -29,9 +28,6 @@
       "Bash(rm:*)",
       "Bash(chmod:*)",
       "mcp__promptx__promptx_remember"
-=======
-      "Bash(python test:*)"
->>>>>>> 83fb0317
     ],
     "deny": []
   },
