5-5
[{'name': 'vol', 'weight': 3, 'ascending': True},
 {'name': 'pb', 'weight': 3, 'ascending': True},
 {'name': 'ps_ttm', 'weight': 1, 'ascending': True}]
 最优参数下的目标函数值： 0.23957021704085313

<<<<<<< HEAD
5-4
[{'name': 'amount', 'weight': 5, 'ascending': True}, {'name': 'conv_prem', 'weight': 1, 'ascending': False}, {'name': 'turnover', 'weight': 2, 'ascending': True}, {'name': 'pb', 'weight': 3, 'ascending': True}]
最优参数下的目标函数值： 0.24118897484322033
=======

5-3
[{'name': 'amount', 'weight': 1, 'ascending': True}, {'name': 'turnover', 'weight': 4, 'ascending': True}, {'name': 'dblow', 'weight': 2, 'ascending': False}, {'name': 'theory_bias', 'weight': 1, 'ascending': False}, {'name': 'pb', 'weight': 4, 'ascending': True}]
最优参数下的目标函数值： 0.22761511560371783
>>>>>>> 7611d746

5-2
[{'name': 'amount', 'weight': 3, 'ascending': True}, {'name': 'turnover', 'weight': 4, 'ascending': True}, {'name': 'pb', 'weight': 5, 'ascending': True}]
最优参数下的目标函数值： 0.22179095754067712

[{'name': 'vol', 'weight': 5, 'ascending': True}, {'name': 'volatility_stk', 'weight': 1, 'ascending': False}, {'name': 'turnover', 'weight': 2, 'ascending': True}, {'name': 'option_value', 'weight': 4, 'ascending': True}, {'name': 'ps_ttm', 'weight': 4, 'ascending': True}]
最优参数下的目标函数值： 0.22001272667511618<|MERGE_RESOLUTION|>--- conflicted
+++ resolved
@@ -4,20 +4,22 @@
  {'name': 'ps_ttm', 'weight': 1, 'ascending': True}]
  最优参数下的目标函数值： 0.23957021704085313
 
-<<<<<<< HEAD
 5-4
 [{'name': 'amount', 'weight': 5, 'ascending': True}, {'name': 'conv_prem', 'weight': 1, 'ascending': False}, {'name': 'turnover', 'weight': 2, 'ascending': True}, {'name': 'pb', 'weight': 3, 'ascending': True}]
 最优参数下的目标函数值： 0.24118897484322033
-=======
+
 
 5-3
 [{'name': 'amount', 'weight': 1, 'ascending': True}, {'name': 'turnover', 'weight': 4, 'ascending': True}, {'name': 'dblow', 'weight': 2, 'ascending': False}, {'name': 'theory_bias', 'weight': 1, 'ascending': False}, {'name': 'pb', 'weight': 4, 'ascending': True}]
 最优参数下的目标函数值： 0.22761511560371783
->>>>>>> 7611d746
 
 5-2
 [{'name': 'amount', 'weight': 3, 'ascending': True}, {'name': 'turnover', 'weight': 4, 'ascending': True}, {'name': 'pb', 'weight': 5, 'ascending': True}]
 最优参数下的目标函数值： 0.22179095754067712
 
 [{'name': 'vol', 'weight': 5, 'ascending': True}, {'name': 'volatility_stk', 'weight': 1, 'ascending': False}, {'name': 'turnover', 'weight': 2, 'ascending': True}, {'name': 'option_value', 'weight': 4, 'ascending': True}, {'name': 'ps_ttm', 'weight': 4, 'ascending': True}]
-最优参数下的目标函数值： 0.22001272667511618+最优参数下的目标函数值： 0.22001272667511618
+
+
+
+
