--- conflicted
+++ resolved
@@ -22,7 +22,6 @@
  {'name': 'trend_strength', 'weight': 1, 'ascending': True}]
  最优参数下的目标函数值： 0.2762426103299873
 
-<<<<<<< HEAD
 [{'name': 'theory_bias', 'weight': 1, 'ascending': False},
  {'name': 'theory_conv_prem', 'weight': 2, 'ascending': False},
  {'name': 'stoch2', 'weight': 2, 'ascending': False},
@@ -59,16 +58,9 @@
 [{'name': 'open', 'weight': 4, 'ascending': True}, {'name': 'remain_cap', 'weight': 1, 'ascending': True}, {'name': 'conv_prem', 'weight': 5, 'ascending': False}, {'name': 'stoch_signal3', 'weight': 2, 'ascending': False}, {'name': 'macd_diff', 'weight': 5, 'ascending': False}, {'name': 'volatility_stk5', 'weight': 3, 'ascending': True}]
 最优参数下的目标函数值： 0.25271955064957385
 
-
-
-
-
-
-=======
 5-3
 [{'name': 'turnover', 'weight': 3, 'ascending': True}, {'name': 'remain_size', 'weight': 4, 'ascending': False}, {'name': 'ps_ttm', 'weight': 2, 'ascending': True}]
 最优参数下的目标函数值： 0.21508214943848492
->>>>>>> 7611d746
 
 [{'name': 'amount', 'weight': 1, 'ascending': True},
 {'name': 'remain_cap', 'weight': 3, 'ascending': False},
@@ -123,4 +115,11 @@
 
 自定义
 [{'name': 'option_value', 'weight': 4, 'ascending': True}, {'name': 'pc7', 'weight': 4, 'ascending': False}, {'name': 'rsi3', 'weight': 1, 'ascending': False}, {'name': 'stoch1', 'weight': 1, 'ascending': False}, {'name': 'pvt', 'weight': 5, 'ascending': False}, {'name': 'volatility_stk20', 'weight': 2, 'ascending': True}]
-最优参数下的目标函数值： 0.2996163788030175+最优参数下的目标函数值： 0.2996163788030175
+
+
+
+
+
+
+
