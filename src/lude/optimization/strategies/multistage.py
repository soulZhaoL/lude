--- conflicted
+++ resolved
@@ -196,7 +196,6 @@
 
         # ========== 🎯 选择无操作符冲突的排除因子条件 ==========
         selected_filter_conditions = []
-<<<<<<< HEAD
         if filter_index_combinations and all_filter_conditions:
             # 直接从预构建的有效组合中选择，无需后处理
             combo_idx = trial.suggest_int("filter_combo_idx", 0, len(filter_index_combinations) - 1)
@@ -204,19 +203,6 @@
             
             # 根据索引获取条件，已确保无操作符冲突
             selected_filter_conditions = [all_filter_conditions[idx] for idx in selected_indices]
-=======
-        if all_filter_conditions and len(all_filter_conditions) > 0:
-            # 🎯 使用配置文件中的max_factors设置，在1-max_factors之间选择
-            # 避免大量空排除因子试验，确保充分利用排除因子优化能力
-
-            # 🎯 修复方案：使用固定的max_filter_factors数量，避免多层suggest
-            num_filter_conditions = min(max_filter_factors, len(all_filter_conditions))
-
-            # 选择具体的排除因子条件（保持原有suggest逻辑）
-            for i in range(num_filter_conditions):
-                condition_idx = trial.suggest_int(f"filter_condition_{i}_idx", 0, len(all_filter_conditions) - 1)
-                selected_filter_conditions.append(all_filter_conditions[condition_idx])
->>>>>>> 2499b796
 
             # 🎯 新增：验证排除因子条件的有效性，使用剪枝机制处理无效组合
             # is_valid, error_msg = _validate_filter_conditions(selected_filter_conditions)
